--- conflicted
+++ resolved
@@ -3,6 +3,7 @@
 from bilby.gw.detector.networks import InterferometerList
 import time
 from astropy.time import Time
+import torch
 
 from dingo.gw.transforms import (
     WhitenAndScaleStrain,
@@ -290,17 +291,6 @@
     gnpe = (
         "gnpe_time_shifts" in model.metadata["train_settings"]["data"]
         or "gnpe_chirp_mass" in model.metadata["train_settings"]["data"]
-<<<<<<< HEAD
-    )
-
-    # step 1: download raw event data
-    settings_raw_data = parse_settings_for_raw_data(
-        model.metadata, time_psd, time_buffer
-    )
-    raw_data = load_raw_data(
-        time_event, settings=settings_raw_data, event_dataset=event_dataset
-=======
->>>>>>> 73cd11a6
     )
 
     # get raw event data, and prepare it for the network domain
@@ -341,12 +331,8 @@
     return samples
 
 
-<<<<<<< HEAD
-    return samples
-
-
-def sample_posterier_of_injection(
-    domain_data,
+def sample_posterior_of_injection(
+    event_data,
     model,
     model_init=None,
     device="cpu",
@@ -354,41 +340,63 @@
     samples_init=None,
     num_gnpe_iterations=30,
     batch_size=None,
+    get_log_prob=False,
+    post_correct_ra=True,
 ):
     # get init_samples if requested (typically for gnpe)
     if model_init is not None:
-        samples_init = sample_posterier_of_injection(
-            domain_data,
+        samples_init = sample_posterior_of_injection(
+            event_data,
             model_init,
             device=device,
             num_samples=num_samples,
             batch_size=batch_size,
+            # correct ra only in last step, until then use ref_time of model
+            post_correct_ra=False,
         )
 
     # load model
     if not type(model) == PosteriorModel:
         model = PosteriorModel(model, device=device, load_training_info=False)
-    # currently gnpe only implemented for time shifts
-    gnpe = "gnpe_time_shifts" in model.metadata["train_settings"]["data"]
+
+    gnpe = (
+        "gnpe_time_shifts" in model.metadata["train_settings"]["data"]
+        or "gnpe_chirp_mass" in model.metadata["train_settings"]["data"]
+    )
 
     if not gnpe:
         if samples_init is not None:
             raise ValueError("samples_init can only be used for gnpe.")
         samples = sample_with_npe(
-            domain_data, model, num_samples, batch_size=batch_size
+            event_data,
+            model,
+            num_samples,
+            batch_size=batch_size,
+            get_log_prob=get_log_prob,
         )
 
     else:
+        if get_log_prob:
+            raise ValueError("GNPE does not provide access to log_prob.")
         samples = sample_with_gnpe(
-            domain_data,
+            event_data,
             model,
             samples_init,
             num_gnpe_iterations=num_gnpe_iterations,
             batch_size=batch_size,
         )
 
+    # post correction of sky position
+    if post_correct_ra:
+        samples["ra"] = get_corrected_sky_position(
+            samples["ra"],
+            event_data["parameters"]['geocent_time'],
+            model.metadata["train_settings"]["data"]["ref_time"],
+        )
+
     return samples
-=======
+
+
 def get_corrected_sky_position(ra, t_event, t_ref):
     """
     Calculate the corrected sky position of an event. This is necessary, since the
@@ -418,5 +426,4 @@
     delta_longitude = longitude_event - longitude_reference
     ra_correction = delta_longitude.rad
     ra_corr = (ra + ra_correction) % (2 * np.pi)
-    return ra_corr
->>>>>>> 73cd11a6
+    return ra_corr